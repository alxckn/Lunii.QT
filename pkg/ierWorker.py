import os
import time
import traceback

from PySide6 import QtCore
from PySide6.QtCore import QObject

from pkg.api import constants
from pkg.api.constants import FLAM_V1
from pkg.api.device_lunii import LuniiDevice

ACTION_IMPORT  = 1
ACTION_EXPORT  = 2
ACTION_REMOVE  = 3
ACTION_SIZE    = 4
ACTION_RECOVER = 5
ACTION_CLEANUP = 6
ACTION_FACTORY = 7

class ierWorker(QObject):
    signal_total_progress = QtCore.Signal(int, int)
    signal_refresh = QtCore.Signal()
    signal_finished = QtCore.Signal()
    signal_message = QtCore.Signal(str)

    def __init__(self, device: LuniiDevice, action, story_list=None, out_dir=None, update_size=False):
        super().__init__()

        self.abort_process = False
        self.audio_device = device
        self.action = action
        self.items = story_list
        self.out_dir = out_dir
        self.update_size = update_size      # stories size to be computed at the end of import

    def process(self):
        # cleaning any previous abortion
        self.abort_process = False
        self.audio_device.abort_process = False

        # which action to perform ?
        try:
            if self.action == ACTION_IMPORT:
                self._task_import()
            elif self.action == ACTION_EXPORT:
                self._task_export()
            elif self.action == ACTION_REMOVE:
                self._task_remove()
            elif self.action == ACTION_SIZE:
                self._task_size()
            elif self.action == ACTION_RECOVER:
                self._task_recover()
            elif self.action == ACTION_CLEANUP:
                self._task_cleanup()
            elif self.action == ACTION_FACTORY:
                self._task_factory_reset()

        except Exception as e:
            # Abort requested
            self.signal_message.emit(f"🛑 Critical error : {e}")
<<<<<<< HEAD
            traceback.print_exc()

=======
            self.signal_message.emit(f"Trace\n{traceback.format_exc()}")
            traceback.print_exc()
            self.exit_requested()
            return
            
>>>>>>> 2e08d080
        self.signal_refresh.emit()

    def exit_requested(self):
        self.signal_finished.emit()
        self.signal_refresh.emit()
        self.signal_message.emit("🛑 Aborted")

    def _task_import(self):
        success = 0

        # importing selected files
        for index, file in enumerate(self.items):
            if self.abort_process:
                self.exit_requested()
                return

            self.signal_total_progress.emit(index, len(self.items))
            ts_start = time.time()
            if self.audio_device.import_story(file):
                ts_end = time.time()
                self.signal_message.emit(f"Time to import : {round(ts_end-ts_start, 3)}s'")
                self.signal_message.emit(f"👍 New story imported : '{file}'")
                success += 1
            else:
                self.signal_message.emit(f"🛑 Failed to import : '{file}'")

            self.signal_refresh.emit()

        if self.abort_process:
            self.exit_requested()
            return

        # size to be updated ?
        if self.update_size:
            self._task_size()

        # done
        self.signal_finished.emit()
        self.signal_refresh.emit()
        self.signal_message.emit(f"✅ Import done : {success}/{len(self.items)}")

    def _task_export(self):
        success = 0

        # Save all files
        for index, str_uuid in enumerate(self.items):
            if self.abort_process:
                self.exit_requested()
                return

            # Official story export is forbidden
            story_to_export = self.audio_device.stories.get_story(str_uuid)
            if not constants.REFRESH_CACHE and story_to_export.is_official():
                self.signal_message.emit(f"🛑 Forbidden to export : '{story_to_export.name}'")
                self.signal_refresh.emit()
                continue

            self.signal_total_progress.emit(index, len(self.items))
            
            res = self.audio_device.export_story(str_uuid, self.out_dir)
            if res:
                self.signal_message.emit(f"👍 Story exported to '{res}'")
                success += 1
            else:
                self.signal_message.emit(f"🛑 Failed to export : '{story_to_export.name}'")
            self.signal_refresh.emit()

        if self.abort_process:
            self.exit_requested()
            return

        # done
        self.signal_finished.emit()
        self.signal_refresh.emit()
        self.signal_message.emit(f"✅ Export done : {success}/{len(self.items)}")

    def _task_remove(self):
        success = 0

        for index, str_uuid in enumerate(self.items):
            if self.abort_process:
                self.exit_requested()
                return

            self.signal_total_progress.emit(index, len(self.items))
            # remove story contents from device
            story_to_remove = self.audio_device.stories.get_story(str_uuid)
            res = self.audio_device.remove_story(str_uuid)
            if res:
                self.signal_message.emit(f"👍 Story removed: '{story_to_remove.name}'")
                success += 1
            else:
                self.signal_message.emit(f"🛑 Failed to remove : '{story_to_remove.name}'")
            self.signal_refresh.emit()

        if self.abort_process:
            self.exit_requested()
            return

        # done
        self.signal_finished.emit()
        self.signal_refresh.emit()
        self.signal_message.emit(f"✅ {success} stories removed")

    def _task_size(self):
        # processing all stories
        for index, story in enumerate(self.audio_device.stories):
            if self.abort_process:
                self.exit_requested()
                return

            self.signal_total_progress.emit(index, len(self.audio_device.stories))

            # is the size already known ?
            if story.size != -1:
                continue

            # processing all files in a story
            story.size = 0
            for parent_dir, _, files in os.walk(f"{self.audio_device.mount_point}/{self.audio_device.STORIES_BASEDIR}/{str(story.uuid) if self.audio_device.device_version == FLAM_V1 else story.short_uuid }"):
                for file in files:
                    story.size += os.path.getsize(os.path.join(parent_dir, file))

                    if self.abort_process:
                        self.exit_requested()
                        return

            # updating to display story size
            self.signal_refresh.emit()

        if self.abort_process:
            self.exit_requested()
            return

        # done
        self.signal_finished.emit()
        self.signal_refresh.emit()
        self.signal_message.emit(f"✅ Stories parsed, sizes updated")

    def _task_recover(self):
        count = self.audio_device.recover_stories()
        self.audio_device.update_pack_index()

        # done
        self.signal_finished.emit()
        self.signal_refresh.emit()
        self.signal_message.emit(f"✅ Storage parsed, {count} lost stories recovered")


    def _task_cleanup(self):
        count, size = self.audio_device.cleanup_stories()

        # done
        self.signal_finished.emit()
        self.signal_refresh.emit()
        self.signal_message.emit(f"✅ Storage parsed, {count} lost stories removed, {size} MB recovered")

        pass

    def _task_factory_reset(self):
        self.audio_device.factory_reset()

        # done
        self.signal_finished.emit()
        self.signal_refresh.emit()
        self.signal_message.emit(f"✅ Factory reset performed, device is empty")
<|MERGE_RESOLUTION|>--- conflicted
+++ resolved
@@ -58,16 +58,11 @@
         except Exception as e:
             # Abort requested
             self.signal_message.emit(f"🛑 Critical error : {e}")
-<<<<<<< HEAD
-            traceback.print_exc()
-
-=======
             self.signal_message.emit(f"Trace\n{traceback.format_exc()}")
             traceback.print_exc()
             self.exit_requested()
             return
             
->>>>>>> 2e08d080
         self.signal_refresh.emit()
 
     def exit_requested(self):
