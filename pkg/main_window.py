import logging
import os.path
import shutil
import time
from pathlib import WindowsPath

import psutil
import requests
from PySide6 import QtCore, QtGui
from PySide6.QtCore import QItemSelectionModel, QUrl
from PySide6.QtGui import QFont, QShortcut, QKeySequence, QPixmap, Qt, QDesktopServices
from PySide6.QtWidgets import QMainWindow, QTreeWidgetItem, QFileDialog, QMessageBox, QLabel, QFrame, QHeaderView, \
    QDialog, QApplication

from pkg.api import constants
from pkg.api.constants import *
from pkg.api.device import find_devices, LuniiDevice, is_device
from pkg.api.firmware import lunii_get_authtoken, lunii_fw_version, lunii_fw_download
from pkg.api.stories import story_load_db, DESC_NOT_FOUND, StoryList
from pkg.ierWorker import ierWorker, ACTION_REMOVE, ACTION_IMPORT, ACTION_EXPORT, ACTION_SIZE
from pkg.ui.about_ui import about_dlg
from pkg.ui.debug_ui import DebugDialog, LUNII_LOGGER
from pkg.ui.login_ui import LoginDialog
from pkg.ui.main_ui import Ui_MainWindow

COL_NAME = 0
COL_DB = 1
COL_UUID = 2
COL_SIZE = 3

COL_DB_SIZE = 20
COL_UUID_SIZE = 250
COL_SIZE_SIZE = 90

APP_VERSION = "v2.3.x"


class VLine(QFrame):
    def __init__(self):
        super(VLine, self).__init__()
        self.setFrameShape(QFrame.VLine)
        self.setFrameShadow(QFrame.Sunken)


class MainWindow(QMainWindow, Ui_MainWindow):
    def __init__(self, app):
        QMainWindow.__init__(self)
        Ui_MainWindow.__init__(self)

        self.logger = logging.getLogger(LUNII_LOGGER)

        self.debug_dialog = DebugDialog()
        # self.debug_dialog.show()

        # class instance vars init
        self.lunii_device: LuniiDevice = None
        self.worker: ierWorker = None
        self.thread: QtCore.QThread = None
        self.app = app
        # app config
        self.sizes_hidden = True
        self.details_hidden = False
        self.details_last_uuid = None
        self.last_version = None
<<<<<<< HEAD
        self.ffmpeg_present = shutil.which("ffmpeg") is not None
=======
>>>>>>> bcb82ddf

        # actions local storage
        self.act_mv_top = None
        self.act_mv_up = None
        self.act_mv_down = None
        self.act_mv_bottom = None
        self.act_import = None
        self.act_export = None
        self.act_exportall = None
        self.act_remove = None
        self.act_getfw = None
        self.act_update = None

        # UI init
        self.app.processEvents()
        self.init_ui()
        self.app.processEvents()

        # loading DB
        story_load_db(False)

        # fetching last app version on Github
        try:
            headers = {'Referer': f"Lunii.QT {APP_VERSION}"}
            response = requests.get("https://github.com/o-daneel/Lunii.QT/releases/latest", headers=headers, timeout=1)
            self.last_version = response.url.split("/").pop()
            self.logger.log(logging.INFO, f"Latest Github release {self.last_version}")
        except (requests.exceptions.Timeout, requests.exceptions.RequestException, requests.exceptions.ConnectionError):
            pass

        self.cb_menu_help_update()

    def init_ui(self):
        self.setupUi(self)
        self.modify_widgets()
        self.setup_connections()
        self.cb_dev_refresh()

    # update ui elements state (enable, disable, context enu)
    def modify_widgets(self):
        self.setWindowTitle(f"Lunii Qt-Manager {APP_VERSION}")

        self.menuUpdate.setVisible(False)
        self.menuUpdate.setTitle("")

        # self.pgb_total.setVisible(False)

        # QTreeWidget for stories
        self.tree_stories.header().setSectionResizeMode(COL_DB, QHeaderView.Fixed)
        self.tree_stories.header().setSectionResizeMode(COL_UUID, QHeaderView.ResizeToContents)
        # self.tree_stories.setColumnWidth(COL_NAME, 300)
        self.tree_stories.setColumnWidth(COL_DB, COL_DB_SIZE)
        # self.tree_stories.setColumnHidden(COL_DB, True)
        # self.tree_stories.setColumnWidth(COL_UUID, 250)
        self.tree_stories.setColumnHidden(COL_SIZE, self.sizes_hidden)
        # self.tree_stories.setColumnWidth(COL_SIZE, 50)

        self.lbl_picture.setVisible(False)
        self.te_story_details.setVisible(False)

        # clean progress bars
        self.lbl_total.setVisible(False)
        self.pbar_total.setVisible(False)
        self.lbl_story.setVisible(False)
        self.pbar_story.setVisible(False)

        # self.pbar_story.setStyleSheet("""
        #     QProgressBar::chunk {
        #         background-color: #3498db; /* Couleur de la barre de progression */
        #     }
        # """)

        # finding menu actions
        s_actions = self.menuStory.actions()
        self.act_mv_top = next(act for act in s_actions if act.objectName() == "actionMove_Top")
        self.act_mv_up = next(act for act in s_actions if act.objectName() == "actionMove_Up")
        self.act_mv_down = next(act for act in s_actions if act.objectName() == "actionMove_Down")
        self.act_mv_bottom = next(act for act in s_actions if act.objectName() == "actionMove_Bottom")
        self.act_import = next(act for act in s_actions if act.objectName() == "actionImport")
        self.act_export = next(act for act in s_actions if act.objectName() == "actionExport")
        self.act_exportall = next(act for act in s_actions if act.objectName() == "actionExport_All")
        self.act_remove = next(act for act in s_actions if act.objectName() == "actionRemove")

        # Update statusbar
        self.sb_create()

        # Update Menu tools based on config
        t_actions = self.menuTools.actions()
        self.act_getfw = next(act for act in t_actions if act.objectName() == "actionGet_firmware")
        act_transcode = next(act for act in t_actions if act.objectName() == "actionTranscode")
        act_transcode.setChecked(self.ffmpeg_present)
        act_transcode.setText("FFMPEG detected" if self.ffmpeg_present else "FFMPEG is missing")

        act_details = next(act for act in t_actions if act.objectName() == "actionShow_story_details")
        act_size = next(act for act in t_actions if act.objectName() == "actionShow_size")
        act_details.setChecked(not self.details_hidden)
        act_size.setChecked(not self.sizes_hidden)
        # act_log = next(act for act in t_actions if act.objectName() == "actionShow_Log")
        # act_log.setVisible(False)

        # Help Menu
        t_actions = self.menuHelp.actions()
        self.act_update = next(act for act in t_actions if act.objectName() == "actionUpdate")
        self.act_update.setVisible(False)

       # Connect the main window's moveEvent to the custom slot
        self.moveEvent = self.customMoveEvent

    # connecting slots and signals
    def setup_connections(self):
        self.combo_device.currentIndexChanged.connect(self.cb_dev_select)
        self.le_filter.textChanged.connect(self.ts_update)

        self.btn_refresh.clicked.connect(self.cb_dev_refresh)
        self.btn_db.clicked.connect(self.cb_db_refresh)

        self.tree_stories.itemSelectionChanged.connect(self.cb_tree_select)
        self.tree_stories.installEventFilter(self)

        QApplication.instance().focusChanged.connect(self.onFocusChanged)

        # Connect the context menu
        self.tree_stories.setContextMenuPolicy(QtCore.Qt.CustomContextMenu)
        self.tree_stories.customContextMenuRequested.connect(self.cb_show_context_menu)

        # connect menu callbacks
        self.menuFile.triggered.connect(self.cb_menu_file)
        self.menuStory.triggered.connect(self.cb_menu_story)
        self.menuStory.aboutToShow.connect(self.cb_menu_story_update)
        self.menuTools.triggered.connect(self.cb_menu_tools)
        self.menuTools.aboutToShow.connect(self.cb_menu_tools_update)
        self.menuHelp.aboutToShow.connect(self.cb_menu_help_update)
        self.menuHelp.triggered.connect(self.cb_menu_help)

        # story list shortcuts
        QShortcut(QKeySequence("F5"), self, self.cb_dev_refresh)
        QShortcut(QKeySequence("F2"), self, toggle_refresh_cache)
        QShortcut(QKeySequence("F1"), self, about_dlg)

    # TREE WIDGET MANAGEMENT
    def eventFilter(self, obj, event):
        if obj.objectName() == "tree_stories":
            if event.type() == QtCore.QEvent.DragEnter:
                self.ts_dragenter_action(event)
                return True
            elif event.type() == QtCore.QEvent.Drop:
                self.ts_drop_action(event)
                return True
            elif event.type() == QtCore.QEvent.Resize:
                # Adjusting cols based on widget size
                if not self.sizes_hidden:
                    col_size_width = self.tree_stories.width() - COL_DB_SIZE - self.tree_stories.columnWidth(COL_UUID) - COL_SIZE_SIZE
                    self.tree_stories.setColumnWidth(COL_NAME, col_size_width)
                    self.tree_stories.setColumnWidth(COL_SIZE, COL_SIZE_SIZE - 30)
                else:
                    col_size_width = self.tree_stories.width() - COL_DB_SIZE - COL_UUID_SIZE
                    self.tree_stories.setColumnWidth(COL_UUID, COL_UUID_SIZE)
                    self.tree_stories.setColumnWidth(COL_NAME, col_size_width - 30)

        return False


    def customMoveEvent(self, event):
        # This custom slot is called when the main window is moved
        if self.debug_dialog.isVisible():
            # Move the sub-window alongside the main window
            main_window_rect = self.geometry()
            sub_window_rect = self.debug_dialog.geometry()

            sub_window_rect.moveTopLeft(main_window_rect.topRight() + QtCore.QPoint(5, 0))
            self.debug_dialog.setGeometry(sub_window_rect)

        # Call the default moveEvent implementation
        super().moveEvent(event)

    def onFocusChanged(self, old, now):
        if not self.debug_dialog.isHidden() and not old and now:
            self.debug_dialog.raise_()

    def closeEvent(self, event):
        # Explicitly close the log window when the main window is closed
        self.debug_dialog.close()
        event.accept()

    def cb_show_context_menu(self, point):
        # change active menu based on selection
        self.cb_menu_story_update()

        self.menuStory.exec_(self.tree_stories.mapToGlobal(point))

    # WIDGETS UPDATES
    def cb_dev_refresh(self):
        dev_list = find_devices()
        self.combo_device.clear()
        self.lunii_device = None

        dev: WindowsPath
        self.combo_device.setPlaceholderText("Select your Lunii")
        self.sb_update("")

        for dev in dev_list:
            dev_name = str(dev)
            # print(dev_name)
            self.combo_device.addItem(dev_name)

        if os.path.isdir("C:/Work/dev/lunii-packs/test/"):
            self.combo_device.addItem("C:/Work/dev/lunii-packs/test/_v1/")
            self.combo_device.addItem("C:/Work/dev/lunii-packs/test/_v2/")
            self.combo_device.addItem("C:/Work/dev/lunii-packs/test/_v3/")

        if self.combo_device.count():
            self.combo_device.lineEdit().setText("Select your Lunii")

            # automatic select if only one device
            if self.combo_device.count() == 1:
                self.combo_device.setCurrentIndex(0)
        else:
            self.statusbar.showMessage("No Lunii detected 😥, try to copy paste a path")
            self.combo_device.lineEdit().setText("Enter a path here")

    def cb_dev_select(self):
        # getting current device
        dev_name = self.combo_device.currentText()

        if dev_name:
            if not is_device(dev_name):
                self.statusbar.showMessage(f"ERROR : {dev_name} is not a recognized Lunii.")

                # removing the new entry
                cur_index = self.combo_device.currentIndex()
                self.combo_device.removeItem(cur_index)

                # picking another existing entry
                if self.combo_device.count() > 0:
                    self.combo_device.setCurrentIndex(0)
                else:
                    self.combo_device.lineEdit().setText("Enter a path here")

                return

            # in case of a worker, abort it
            if self.worker:
                self.worker.early_exit = True
                while self.worker:
                    self.app.processEvents()
                    time.sleep(0.05)

            self.lunii_device = LuniiDevice(dev_name, V3_KEYS)
            self.statusbar.showMessage(f"")

            self.ts_update()
            self.sb_update("")

            # computing sizes if necessary
            if not self.sizes_hidden and any(story for story in self.lunii_device.stories if story.size == -1):
                self.worker_launch(ACTION_SIZE)

    def cb_tree_select(self):
        # getting selection
        selection = self.tree_stories.selectedItems()
        show_details = len(selection) == 1 and not self.details_hidden
        self.te_story_details.setVisible(show_details)
        self.lbl_picture.setVisible(show_details)

        if show_details:
            item = selection[0]
            uuid = item.text(COL_UUID)

            # early exit if no changes on story
            if uuid == self.details_last_uuid:
                return

            # keeping track of currently displayed story
            self.details_last_uuid = uuid

            # feeding story image and desc
            one_story = self.lunii_device.stories.get_story(uuid)
            if not one_story:
                return
            one_story_desc = one_story.desc
            one_story_image = one_story.get_picture()

            # nothing to display
            if (not one_story_desc or one_story_desc == DESC_NOT_FOUND) and not one_story_image:
                self.te_story_details.setVisible(False)
                self.lbl_picture.setVisible(False)
                return

            # Update story description
            self.te_story_details.setText(one_story_desc)

            # Display image from URL or cache
            if one_story_image:
                pixmap = QPixmap()
                pixmap.loadFromData(one_story_image)

                scaled_pixmap = pixmap.scaled(192, 192, aspectMode=Qt.KeepAspectRatio, mode=Qt.SmoothTransformation)
                self.lbl_picture.setPixmap(scaled_pixmap)
            else:
                self.lbl_picture.setText("Failed to fetch BMP file.")

    def cb_db_refresh(self):
        self.sb_update("Fetching official Lunii DB...")
        self.pbar_total.setVisible(True)
        self.pbar_total.setRange(0,100)
        self.pbar_total.setValue(10)
        self.app.processEvents()

        retVal = story_load_db(True)

        self.pbar_total.setValue(90)
        self.app.processEvents()

        self.ts_update()

        self.pbar_total.setValue(100)
        self.app.processEvents()

        self.pbar_total.setVisible(False)
        if retVal:
            self.sb_update("👍 Lunii DB refreshed.")
        else:
            self.sb_update("🛑 Lunii DB failed.")

    def cb_menu_file(self, action: QtGui.QAction):
        act_name = action.objectName()
        if act_name == "actionOpen_Lunii":

            # file_filter = "Lunii Metadata (.md);;All files (*)"
            # file, _ = QFileDialog.getOpenFileName(self, "Open Lunii device", "", file_filter)
            dev_dir = QFileDialog.getExistingDirectory(self, "Open Lunii device", "",
                                                   QFileDialog.ShowDirsOnly | QFileDialog.DontResolveSymlinks)
            if not dev_dir:
                return

            # check if path is a recognized device
            if not is_device(dev_dir):
                self.sb_update("Not a Lunii or unsupported one 😥")
                return

            # add device to list
            device_list = [self.combo_device.itemText(i) for i in range(self.combo_device.count())]
            if dev_dir not in device_list:
                self.combo_device.addItem(dev_dir)
                index = self.combo_device.findText(dev_dir)
                self.combo_device.setCurrentIndex(index)

    def cb_menu_story(self, action: QtGui.QAction):
        act_name = action.objectName()
        if act_name == "actionMove_Top":
            self.ts_move(-10)
        elif act_name == "actionMove_Up":
            self.ts_move(-1)
        elif act_name == "actionMove_Down":
            self.ts_move(1)
        elif act_name == "actionMove_Bottom":
            self.ts_move(10)
        elif act_name == "actionImport":
            self.ts_import()
        elif act_name == "actionExport":
            self.ts_export()
        elif act_name == "actionExport_All":
            self.ts_export_all()
        elif act_name == "actionRemove":
            self.ts_remove()

    def cb_menu_tools(self, action: QtGui.QAction):
        act_name = action.objectName()
        if act_name == "actionShow_size":
            self.sizes_hidden = not action.isChecked()
            self.tree_stories.setColumnHidden(COL_SIZE, self.sizes_hidden)

            # # do we need to compute sizes ?
            if not self.sizes_hidden:
                self.worker_launch(ACTION_SIZE)
            else:
                self.app.postEvent(self.tree_stories, QtCore.QEvent(QtCore.QEvent.Resize))

        elif act_name == "actionShow_story_details":
            self.details_hidden = not action.isChecked()

            selection = self.tree_stories.selectedItems()
            show_details = len(selection) == 1 and not self.details_hidden
            self.te_story_details.setVisible(show_details)
            self.lbl_picture.setVisible(show_details)

        elif act_name == "actionShow_Log":
            main_geometry = self.geometry()
            debug_geometry = self.debug_dialog.geometry()

            # computing log geometry
            child_x = main_geometry.x() + main_geometry.width() + 5
            child_y = main_geometry.y()
            child_width = debug_geometry.width()
            child_height = main_geometry.height()

            # apply new geo
            self.debug_dialog.setGeometry(child_x, child_y, child_width, child_height)
            self.debug_dialog.show()

        elif act_name == "actionGet_firmware":
            # prompt for Luniistore connection
            login_dialog = LoginDialog()
            if login_dialog.exec_() != QDialog.Accepted:
                return
            login, password = login_dialog.get_login_password()

            try:
                # getting auth token
                auth_token = lunii_get_authtoken(login, password)
                if not auth_token:
                    self.sb_update(f"⚠️ Login failed, please check your credentials")
                    return

                self.sb_update(f"Login success...")
                version = lunii_fw_version(self.lunii_device.lunii_version, auth_token)

                if version:
                    backup_fw_fn = f"fa.v{version}.bin"
                else:
                    backup_fw_fn = f"fa.v3.bin"
                print(backup_fw_fn)

                options = QFileDialog.Options()
                file_dialog = QFileDialog(self, options=options)
                file_dialog.setAcceptMode(QFileDialog.AcceptSave)
                file_dialog.setNameFilter("Lunii Firmware (*.bin);;All Files (*)")

                # Preconfigure a default name
                file_dialog.selectFile(backup_fw_fn)

                if file_dialog.exec_() == QFileDialog.Accepted:
                    selected_file = file_dialog.selectedFiles()[0]
                    if lunii_fw_download(self.lunii_device.lunii_version, self.lunii_device.snu_str, auth_token, selected_file):
                        self.sb_update(f"✅ Firmware downloaded to {os.path.basename(selected_file)}")
                    else:
                        self.sb_update(f"🛑 Fail to download update")
                else:
                    self.sb_update("")
                    return

                if self.lunii_device.lunii_version == LUNII_V1:
                    version = lunii_fw_version(self.lunii_device.lunii_version, auth_token, True)
                    backup_fw_fn = f"fu.v{version}.bin"

                    options = QFileDialog.Options()
                    file_dialog = QFileDialog(self, options=options)
                    file_dialog.setAcceptMode(QFileDialog.AcceptSave)
                    file_dialog.setNameFilter("Lunii Firmware (*.bin);;All Files (*)")

                    # Preconfigure a default name
                    file_dialog.selectFile(backup_fw_fn)

                    if file_dialog.exec_() == QFileDialog.Accepted:
                        selected_file = file_dialog.selectedFiles()[0]
                        if lunii_fw_download(self.lunii_device.lunii_version, self.lunii_device.snu_str, auth_token, selected_file, True):
                            self.sb_update(f"✅ Firmware downloaded to {os.path.basename(selected_file)}")
                        else:
                            self.sb_update(f"🛑 Fail to download update")
            except requests.exceptions.ConnectionError:
                self.sb_update(f"🛑 Network error...")

    def cb_menu_help(self, action: QtGui.QAction):
        act_name = action.objectName()
        if act_name == "actionAbout":
            about_dlg()
        elif act_name == "actionUpdate":
            website_url = QUrl('https://github.com/o-daneel/Lunii.QT/releases/latest')
            # Open the URL in the default web browser
            QDesktopServices.openUrl(website_url)

    def cb_menu_story_update(self):
        # all disabled
        for action in self.menuStory.actions():
            action.setEnabled(False)

        # during download or no device selected, no action possible
        if not self.lunii_device or self.worker:
            return

        # always possible to import in an empty device
        self.act_import.setEnabled(True)

        # pointing to an item
        if self.tree_stories.selectedItems():
            self.act_mv_top.setEnabled(True)
            self.act_mv_up.setEnabled(True)
            self.act_mv_down.setEnabled(True)
            self.act_mv_bottom.setEnabled(True)
            self.act_remove.setEnabled(True)

            # v3 without keys cannot export
            if (self.lunii_device.lunii_version < LUNII_V3 or
                    (self.lunii_device.lunii_version == LUNII_V3 and self.lunii_device.device_key)):
                self.act_export.setEnabled(True)

            # Official story export is forbidden
            if not constants.REFRESH_CACHE:
                selected = self.tree_stories.selectedItems()
                if len(selected) == 1:
                    one_story = self.lunii_device.stories.get_story(selected[0].text(COL_UUID))
                    if one_story.is_official():
                        self.act_export.setEnabled(False)

        # are there story loaded ?
        if self.lunii_device.stories:
            if (self.lunii_device.lunii_version < LUNII_V3 or
                    (self.lunii_device.lunii_version == LUNII_V3 and self.lunii_device.device_key)):
                self.act_exportall.setEnabled(True)

    def cb_menu_tools_update(self):
        self.act_getfw.setEnabled(False)

        if self.lunii_device:
            self.act_getfw.setEnabled(True)

    def cb_menu_help_update(self):
        if self.last_version and self.last_version != APP_VERSION:
            self.menuHelp.setTitle("[ Help ]")
            self.menuUpdate.setTitle("New update is available")
            self.act_update.setText(f"Update to {self.last_version}")
            self.act_update.setVisible(True)
        else:
            self.act_update.setVisible(False)

    def ts_update(self):
        # clear previous story list
        self.tree_stories.clear()
        self.ts_populate()
        # update status in status bar
        # self.sb_update_summary()

    def ts_populate(self):
        # empty device
        if not self.lunii_device or not self.lunii_device.stories or len(self.lunii_device.stories) == 0:
            return

        # creating font
        console_font = QFont()
        console_font.setFamilies([u"Consolas"])

        # getting filter text
        le_filter = self.le_filter.text()

        # adding items
        for story in self.lunii_device.stories:
            # filtering 
            if le_filter and not le_filter.lower() in story.name.lower():
                continue

            # create and add item to treeWidget
            item = QTreeWidgetItem()
            item.setText(COL_NAME, story.name)
            if story.is_official():
                item.setText(COL_DB, "O")
            else:
                item.setText(COL_DB, "T")
            item.setTextAlignment(COL_DB, Qt.AlignCenter)
            item.setText(COL_UUID, story.str_uuid)
            item.setFont(COL_UUID, console_font)
            if story.size != -1:
                item.setText(COL_SIZE, f"{round(story.size/1024/1024, 1)}MB")
            item.setTextAlignment(COL_SIZE, Qt.AlignRight)
            self.tree_stories.addTopLevelItem(item)

    def sb_create(self):
        self.statusBar().showMessage("bla-bla bla")
        self.lbl_hsnu = QLabel("SNU:")
        self.lbl_snu = QLabel()
        self.lbl_version = QLabel()
        self.lbl_hfs = QLabel("Free :")
        self.lbl_fs = QLabel()
        self.lbl_count = QLabel()
        self.lbl_hsnu.setStyleSheet('border: 0; color:  grey;')
        self.lbl_snu.setStyleSheet('border: 0; color:  grey;')
        self.lbl_version.setStyleSheet('border: 0; color:  grey;')
        self.lbl_hfs.setStyleSheet('border: 0; color:  grey;')
        self.lbl_fs.setStyleSheet('border: 0; color:  grey;')
        self.lbl_count.setStyleSheet('border: 0; color:  grey;')

        self.statusBar().reformat()
        self.statusBar().setStyleSheet('border: 0; background-color: #FFF8DC;')
        self.statusBar().setStyleSheet("QStatusBar::item {border: none;}")

        self.statusBar().addPermanentWidget(VLine())    # <---
        self.statusBar().addPermanentWidget(self.lbl_hsnu)
        self.statusBar().addPermanentWidget(self.lbl_snu)
        self.statusBar().addPermanentWidget(VLine())    # <---
        self.statusBar().addPermanentWidget(self.lbl_version)
        self.statusBar().addPermanentWidget(VLine())    # <---
        self.statusBar().addPermanentWidget(self.lbl_hfs)
        self.statusBar().addPermanentWidget(self.lbl_fs)
        self.statusBar().addPermanentWidget(VLine())    # <---
        self.statusBar().addPermanentWidget(self.lbl_count)

        # self.lbl_snu.setText("2302303012345")
        # self.lbl_fs.setText("1234 MB")

    def sb_update(self, message):
        self.lbl_snu.setText("")
        self.lbl_version.setText("")
        self.lbl_fs.setText("")
        self.lbl_count.setText("")
        self.statusbar.showMessage(message)
        if message:
            self.logger.log(logging.INFO, message)

        if not self.lunii_device:
            return

        # SNU
        self.lbl_snu.setText(self.lunii_device.snu_str)
        # self.lbl_snu.setText("23023030012345")

        # Version
        version = ""
        if self.lunii_device.lunii_version == LUNII_V1:
            HW_version = "v1"
            SW_version = f"{self.lunii_device.fw_vers_major}.{self.lunii_device.fw_vers_minor}"
        elif self.lunii_device.lunii_version == LUNII_V2:
            HW_version = "v2"
            SW_version = f"{self.lunii_device.fw_vers_major}.{self.lunii_device.fw_vers_minor}"
        elif self.lunii_device.lunii_version == LUNII_V3:
            HW_version = "v3"
            SW_version = f"{self.lunii_device.fw_vers_major}.{self.lunii_device.fw_vers_minor}.{self.lunii_device.fw_vers_subminor}"
        self.lbl_version.setText(f"Lunii {HW_version}, FW: {SW_version}")

        # Free Space
        free_space = psutil.disk_usage(str(self.lunii_device.mount_point)).free
        free_space = free_space//1024//1024
        self.lbl_fs.setText(f"{free_space} MB")

        color = "grey"
        if free_space < 500:
            color = "red"
        self.lbl_hfs.setStyleSheet(f'border: 0; color:  {color};')
        self.lbl_fs.setStyleSheet(f'border: 0; color:  {color};')

        # Story count
        count_items = self.tree_stories.topLevelItemCount()
        if count_items:
            self.lbl_count.setText(f"{count_items} stories")
        else:
            self.lbl_count.setText("")

    def ts_move(self, offset):
        if self.worker or not self.lunii_device:
            return

        # start = time.time()

        # shifting to be right is shifting to the left the reverse list
        if offset >= 1:
            self.lunii_device.stories.reverse()

        working_list = [[story, index+1] for index, story in enumerate(self.lunii_device.stories)]

        # getting selection
        selected_items = self.tree_stories.selectedItems()
        if len(selected_items) == 0:
            return
        items_to_move = [item.text(COL_UUID) for item in selected_items]

        # computing new index for each item in working_list
        prev_index = -1
        first_index = -1
        for list_index, s_tuple in enumerate(working_list):
            # current item is to be moved
            if s_tuple[0].str_uuid in items_to_move:
                # if not already on top of list
                if prev_index != -1:
                    # move top / bottom requested ?
                    if abs(offset) > 1:
                        ref = working_list[first_index][1]
                    else:
                        ref = working_list[prev_index][1]
                    # updating its new index
                    working_list[list_index][1] = ref - ref / working_list[list_index][1]
            else:
                # this element is not moved, to be kept as the next to be used for shifting
                prev_index = list_index

                # first value moved
                if first_index == -1:
                    first_index = prev_index

        # sorting item based on new index
        working_list.sort(key= lambda x: x[1])

        # updating story list
        self.lunii_device.stories = StoryList()
        for story, index in working_list:
            self.lunii_device.stories.append(story)

        # we shifted the reverse list, we need to reverse it one last time
        if offset >= 1:
            self.lunii_device.stories.reverse()

        # # update Lunii device (.pi)
        self.lunii_device.update_pack_index()

        # refresh stories
        self.ts_update()

        # update selection
        sel_model = self.tree_stories.selectionModel()

        # selecting moved items
        moved = None
        for index in range(0, self.tree_stories.topLevelItemCount()):
            item = self.tree_stories.topLevelItem(index)
            if item.text(COL_UUID) in items_to_move:
                # first item moved, need to set selection
                if not moved:
                    self.tree_stories.setCurrentItem(item)
                # keeping last moved
                moved = item
                # selecting the whole line
                for col in [COL_NAME, COL_DB, COL_UUID, COL_SIZE]:
                    sel_model.select(self.tree_stories.indexFromItem(item, col), QItemSelectionModel.Select)

        # end = time.time()
        # print(f"took {end-start:02.3}s")

    def ts_remove(self):
        # getting selection
        selection = self.tree_stories.selectedItems()
        if len(selection) == 0:
            return

        # preparing validation window
        dlg = QMessageBox(self)
        dlg.setWindowTitle("Delete stories")
        message = "You are requesting to delete : \n"
        for item in selection:
            message += f"- {item.text(COL_NAME)}\n"

        if len(message) > 512:
            message = message[:768] + "..."
            message += "\n(and too many others)\n"

        message += "\nDo you want to proceed ?"
        dlg.setText(message)
        dlg.setStandardButtons(QMessageBox.Ok | QMessageBox.Cancel)
        dlg.setIcon(QMessageBox.Warning)
        button = dlg.exec_()

        if button != QMessageBox.Ok:
            return

        # processing selection
        to_remove = [item.text(COL_UUID) for item in selection]
        self.worker_launch(ACTION_REMOVE, to_remove)

    def ts_export(self):
        # getting selection
        selection = self.tree_stories.selectedItems()
        if len(selection) == 0:
            return

        out_dir = QFileDialog.getExistingDirectory(self, f"Output Directory for {len(selection)} stories", "",
                                                   QFileDialog.ShowDirsOnly | QFileDialog.DontResolveSymlinks)

        # if ok pressed
        if out_dir:
            to_export = [item.text(COL_UUID) for item in selection]
            self.worker_launch(ACTION_EXPORT, to_export, out_dir)
        else:
            self.sb_update("🛑 Export cancelled")

    def ts_export_all(self):
        # getting selection
        if self.tree_stories.topLevelItemCount() == 0:
            return

        out_dir = QFileDialog.getExistingDirectory(self, f"Output Directory for {self.tree_stories.topLevelItemCount()} stories", "",
                                                   QFileDialog.ShowDirsOnly | QFileDialog.DontResolveSymlinks)

        # if ok pressed
        if out_dir:
            to_export = list()
            for index in range(self.tree_stories.topLevelItemCount()):
                item = self.tree_stories.topLevelItem(index)
                to_export.append(item.text(COL_UUID))
            self.worker_launch(ACTION_EXPORT, to_export, out_dir)
        else:
            self.sb_update("🛑 Export All cancelled")

    def ts_import(self):
        if not self.lunii_device:
            return

        file_filter = "All supported (*.pk *.7z *.zip);;PK files (*.plain.pk *.pk);;Archive files (*.7z *.zip);;All files (*)"
        files, _ = QFileDialog.getOpenFileNames(self, "Open Stories", "", file_filter)

        if not files:
            return

        self.worker_launch(ACTION_IMPORT, files)

    def ts_dragenter_action(self, event):
        # a Lunii must be selected
        if not self.lunii_device:
            event.ignore()
            return

        # must be files
        if event.mimeData().hasUrls():
            # getting path for dropped files
            file_paths = [url.toLocalFile() for url in event.mimeData().urls()]

            # checking if dropped files are ending with expected extensions
            if all(any(file.endswith(ext) for ext in SUPPORTED_EXT) for file in file_paths):
                event.acceptProposedAction()
            else:
                event.ignore()

    def ts_drop_action(self, event):
        # getting path for dropped files
        file_paths = [url.toLocalFile() for url in event.mimeData().urls()]

        self.worker_launch(ACTION_IMPORT, file_paths)

    def worker_launch(self, action, item_list=None, out_dir=None):
        if self.worker:
            return

        if not self.lunii_device:
            return

        # setting up the thread
        self.worker = ierWorker(self.lunii_device, action, item_list, out_dir)
        self.thread = QtCore.QThread()
        self.worker.moveToThread(self.thread)

        # UI limitations
        self.btn_db.setEnabled(False)
        self.tree_stories.setEnabled(False)

        # connecting slots
        self.thread.started.connect(self.worker.process)
        self.worker.signal_finished.connect(self.thread.quit)
        self.worker.signal_total_progress.connect(self.slot_total_progress)
        self.lunii_device.signal_story_progress.connect(self.slot_story_progress)
        self.worker.signal_finished.connect(self.slot_finished)
        self.worker.signal_refresh.connect(self.ts_update)
        self.worker.signal_message.connect(self.sb_update)

        # running
        self.thread.start()

    def slot_total_progress(self, current, max_val):
        # updating UI
        self.lbl_total.setVisible(True)
        self.lbl_total.setText(f"Total {current+1}/{max_val}")
        self.pbar_total.setVisible(True)
        self.pbar_total.setRange(0, max_val)
        self.pbar_total.setValue(current+1)

    def slot_story_progress(self, uuid, current, max_val):
        # updating UI
        self.lbl_story.setVisible(True)
        self.lbl_story.setText(uuid)

        self.pbar_story.setVisible(True)
        self.pbar_story.setRange(0, max_val)
        self.pbar_story.setValue(current+1)

    def slot_finished(self):
        # print("SLOT FINISHED")
        # updating UI
        self.tree_stories.setEnabled(True)
        self.btn_db.setEnabled(True)

        self.lbl_total.setVisible(False)
        self.pbar_total.setVisible(False)
        self.lbl_story.setVisible(False)
        self.pbar_story.setVisible(False)

        self.worker = None
        self.thread = None<|MERGE_RESOLUTION|>--- conflicted
+++ resolved
@@ -62,10 +62,7 @@
         self.details_hidden = False
         self.details_last_uuid = None
         self.last_version = None
-<<<<<<< HEAD
         self.ffmpeg_present = shutil.which("ffmpeg") is not None
-=======
->>>>>>> bcb82ddf
 
         # actions local storage
         self.act_mv_top = None
